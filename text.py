import sys
import os
import time
import importlib
import argparse

import numpy as np

import torch
from torch import nn, optim

from data import MonoTextData
from modules import VAE
from modules import LSTMEncoder, LSTMDecoder
from modules import generate_grid
from loggers.logger import Logger
from eval_ais.ais import ais_trajectory

clip_grad = 5.0
decay_epoch = 2
lr_decay = 0.5
max_decay = 5


def init_config():
    parser = argparse.ArgumentParser(description='VAE mode collapse study')

    # model hyperparameters
    parser.add_argument('--dataset', choices=['yahoo', 'yelp', 'synthetic', 'ptb'], required=True, help='dataset to use')

    # optimization parameters
    parser.add_argument('--optim', type=str, default='sgd', help='')

    parser.add_argument('--momentum', type=float, default=0, help='sgd momentum')
    parser.add_argument('--nsamples', type=int, default=1, help='number of samples for training')
    parser.add_argument('--iw_nsamples', type=int, default=500,
                         help='number of samples to compute importance weighted estimate')

    # select mode
    parser.add_argument('--eval', action='store_true', default=False, help='compute iw nll')
    parser.add_argument('--load_path', type=str, default='')

    # annealing paramters
    parser.add_argument('--warm_up', type=int, default=10)
    parser.add_argument('--kl_start', type=float, default=1.0)

    # inference parameters
    parser.add_argument('--burn', type=int, default=0,
                         help='apply burning when nonzero, reduce to vanilla VAE when burn is 0')
    # others
    parser.add_argument('--seed', type=int, default=783435, metavar='S', help='random seed')

    # these are for slurm purpose to save model
    parser.add_argument('--jobid', type=int, default=0, help='slurm job id')
    parser.add_argument('--taskid', type=int, default=0, help='slurm task id')


    args = parser.parse_args()
    args.cuda = torch.cuda.is_available()

    save_dir = "models/%s" % args.dataset

    if not os.path.exists(save_dir):
        os.makedirs(save_dir)

    id_ = "%s_burn%d_constlen_ns%d_kls%.2f_warm%d_%d_%d" % \
            (args.dataset, args.burn, args.nsamples,
             args.kl_start, args.warm_up, args.jobid, args.taskid)

    save_path = os.path.join(save_dir, id_ + '.pt')

    args.save_path = save_path
    print("save path", args.save_path)

    # load config file into args
    config_file = "config.config_%s" % args.dataset
    params = importlib.import_module(config_file).params
    args = argparse.Namespace(**vars(args), **params)

    if 'label' in params:
        args.label = params['label']
    else:
        args.label = False

    np.random.seed(args.seed)
    torch.manual_seed(args.seed)
    if args.cuda:
        torch.cuda.manual_seed(args.seed)
        torch.backends.cudnn.deterministic = True

    return args

def test_ais(model, test_data_batch, mode_split, args):
    model.decoder.dropout_in.eval()
    model.decoder.dropout_out.eval()

    report_kl_loss = report_rec_loss = 0
    report_num_words = report_num_sents = 0
    test_loss = 0
    for i in np.random.permutation(len(test_data_batch)):
        batch_data = test_data_batch[i]
        batch_size, sent_len = batch_data.size()

        # not predict start symbol
        report_num_words += (sent_len - 1) * batch_size
        report_num_sents += batch_size
        print("WOOT", batch_size, sent_len)
        batch_ll = ais_trajectory(model, batch_data, mode='forward',
         prior=args.ais_prior, schedule=np.linspace(0., 1., args.ais_T),
          n_sample=args.ais_K, modality='text')
        test_loss += torch.sum(-batch_ll).item()

    # test_loss = (report_rec_loss  + report_kl_loss) / report_num_sents

    nll = (test_loss) / report_num_sents

    ppl = np.exp(nll * report_num_sents / report_num_words)
    print("SENTS, WORDS", report_num_sents, report_num_words)
    print('%s AIS --- nll: %.4f, ppl: %.4f' % \
           (mode_split, nll, ppl))
    sys.stdout.flush()
    return nll, ppl


def test(model, test_data_batch, mode, args, verbose=True):
    report_kl_loss = report_rec_loss = 0
    report_num_words = report_num_sents = 0
    for i in np.random.permutation(len(test_data_batch)):
        batch_data = test_data_batch[i]
        batch_size, sent_len = batch_data.size()

        # not predict start symbol
        report_num_words += (sent_len - 1) * batch_size

        report_num_sents += batch_size


        loss, loss_rc, loss_kl, mix_prob = model.loss(batch_data, 1.0, nsamples=args.nsamples)
        # print(mix_prob)

        assert(not loss_rc.requires_grad)

        loss_rc = loss_rc.sum()
        loss_kl = loss_kl.sum()


        report_rec_loss += loss_rc.item()
        report_kl_loss += loss_kl.item()

    mutual_info = calc_mi(model, test_data_batch)

    test_loss = (report_rec_loss  + report_kl_loss) / report_num_sents

    nll = (report_kl_loss + report_rec_loss) / report_num_sents
    kl = report_kl_loss / report_num_sents
    ppl = np.exp(nll * report_num_sents / report_num_words)
    if verbose:
        print('%s --- avg_loss: %.4f, kl: %.4f, mi: %.4f, recon: %.4f, nll: %.4f, ppl: %.4f' % \
               (mode, test_loss, report_kl_loss / report_num_sents, mutual_info,
                report_rec_loss / report_num_sents, nll, ppl))
        sys.stdout.flush()

    return test_loss, nll, kl, ppl, mutual_info

def calc_iwnll(model, test_data_batch, args, ns=100):
    report_nll_loss = 0
    report_num_words = report_num_sents = 0
    for id_, i in enumerate(np.random.permutation(len(test_data_batch))):
        batch_data = test_data_batch[i]
        batch_size, sent_len = batch_data.size()

        # not predict start symbol
        report_num_words += (sent_len - 1) * batch_size

        report_num_sents += batch_size
        if id_ % (round(len(test_data_batch) / 10)) == 0:
            print('iw nll computing %d0%%' % (id_/(round(len(test_data_batch) / 10))))
            sys.stdout.flush()

        loss = model.nll_iw(batch_data, nsamples=args.iw_nsamples, ns=ns)

        report_nll_loss += loss.sum().item()

    nll = report_nll_loss / report_num_sents
    ppl = np.exp(nll * report_num_sents / report_num_words)

    print('iw nll: %.4f, iw ppl: %.4f' % (nll, ppl))
    sys.stdout.flush()
    return nll, ppl

def calc_mi(model, test_data_batch):
    mi = 0
    num_examples = 0
    for batch_data in test_data_batch:
        batch_size = batch_data.size(0)
        num_examples += batch_size
        mutual_info = model.calc_mi_q(batch_data)
        mi += mutual_info * batch_size

    return mi / num_examples

def test_elbo_iw_ais_equal(vae, small_test_data, args, device):
    #### Compare ELBOvsIWvsAIS on Same Data
    small_test_data_batch = small_test_data.create_data_batch(batch_size=20,
                                                  device=device,
                                                  batch_first=True)
    ###ais###
    nll_ais, ppl_ais = test_ais(vae, small_test_data_batch, "10%TEST", args)
    #########
    vae.eval()
    with torch.no_grad():
        loss_elbo, nll_elbo, kl_elbo, ppl_elbo, mutual_info = test(vae, small_test_data_batch, "10%TEST", args)
    #########
    with torch.no_grad():
        nll_iw, ppl_iw = calc_iwnll(vae, small_test_data_batch, args, ns=20)
    #########
    print('TEST: NLL Elbo:%.4f, IW:%.4f, AIS:%.4f,\t Perp Elbo:%.4f,\tIW:%.4f,\tAIS:%.4f\tMIT:%.4f'%(nll_elbo, nll_iw, nll_ais, ppl_elbo, ppl_iw, ppl_ais, mutual_info))


def make_savepath(args):
    save_dir = "models/{}/{}".format(args.dataset, args.exp_name)

    if not os.path.exists(save_dir):
        os.makedirs(save_dir)

    id_ = "%s_burn%d_constlen_ns%d_kls%.2f_warm%d_%d_%d_%d" % \
            (args.dataset, args.burn, args.nsamples,
             args.kl_start, args.warm_up, args.jobid, args.taskid, args.seed)


    save_path = os.path.join(save_dir, id_ + '.pt')
    args.save_path = save_path

    if args.eval == 1:
        # f = open(args.save_path[:-2]+'_log_test', 'a')
        log_path = os.path.join(save_dir, id_ + '_log_test' + args.extra_name)
    else:
        # f = open(args.save_path[:-2]+'_log_val', 'a')
        log_path = os.path.join(save_dir, id_ + '_log_val' + args.extra_name)
    sys.stdout = Logger(log_path)

    if args.load_path == '':
        args.load_path = args.save_path
    # sys.stdout = open(log_path, 'a')

def seed(args):
    np.random.seed(args.seed)
    torch.manual_seed(args.seed)
    if args.cuda:
        torch.cuda.manual_seed(args.seed)
        torch.backends.cudnn.deterministic = True

def sample_sentences(vae, vocab, device, num_sentences):
    vae.eval()
    sampled_sents = []
    for i in range(num_sentences):
        z = vae.sample_from_prior(1)
        z = z.view(1,1,-1)
        start = vocab.word2id['<s>']
        # START = torch.tensor([[[start]]])
        START = torch.tensor([[start]])
        end = vocab.word2id['</s>']
        START = START.to(device)
        z = z.to(device)
        vae.eval()
        sentence = vae.decoder.sample_text(START, z, end, device)
        decoded_sentence = vocab.decode_sentence(sentence)
        sampled_sents.append(decoded_sentence)
    for i, sent in enumerate(sampled_sents):
        print(i,":",' '.join(sent))

def visualize_latent(args, vae, device, test_data):
    f = open('yelp_embeddings_z','w')
    g = open('yelp_embeddings_labels','w')

    test_data_batch, test_label_batch = test_data.create_data_batch_labels(batch_size=args.batch_size, device=device, batch_first=True)
    for i in range(len(test_data_batch)):
        batch_data = test_data_batch[i]
        batch_label = test_label_batch[i]
        batch_size, sent_len = batch_data.size()
        means, _ = vae.encoder.forward(batch_data)
        for i in range(batch_size):
            mean = means[i,:].cpu().detach().numpy().tolist()
            for val in mean:
                f.write(str(val)+'\t')
            f.write('\n')
        for label in batch_label:
            g.write(label+'\n')
        fo
        print(mean.size())
        print(logvar.size())
        fooo



def main(args):

    class uniform_initializer(object):
        def __init__(self, stdv):
            self.stdv = stdv
        def __call__(self, tensor):
            nn.init.uniform_(tensor, -self.stdv, self.stdv)


    class xavier_normal_initializer(object):
        def __call__(self, tensor):
            nn.init.xavier_normal_(tensor)

    if args.save_path == '':
        make_savepath(args)
        seed(args)

    if args.cuda:
        print('using cuda')

    print(args)

    opt_dict = {"not_improved": 0, "lr": 1., "best_loss": 1e4}

    train_data = MonoTextData(args.train_data, label=args.label)

    vocab = train_data.vocab
    vocab_size = len(vocab)

    val_data = MonoTextData(args.val_data, label=args.label, vocab=vocab)
    test_data = MonoTextData(args.test_data, label=args.label, vocab=vocab)

    print('Train data: %d samples' % len(train_data))
    print('finish reading datasets, vocab size is %d' % len(vocab))
    print('dropped sentences: %d' % train_data.dropped)
    sys.stdout.flush()

    model_init = uniform_initializer(0.01)
    emb_init = uniform_initializer(0.1)

    if args.enc_type == 'lstm':
        encoder = LSTMEncoder(args, vocab_size, model_init, emb_init)
        args.enc_nh = args.dec_nh
    elif args.enc_type == 'mix':
        encoder = MixLSTMEncoder(args, vocab_size, model_init, emb_init)
    else:
        raise ValueError("the specified encoder type is not supported")

    decoder = LSTMDecoder(args, vocab, model_init, emb_init)

    device = torch.device("cuda" if args.cuda else "cpu")
    args.device = device
    vae = VAE(encoder, decoder, args).to(device)

    if args.eval:
        print('begin evaluation')
        vae.load_state_dict(torch.load(args.load_path))
<<<<<<< HEAD
=======
        sample_sentences(vae, vocab, device, 10)
        print()
        visualize_latent(args, vae, device, test_data)
        return
        small_test_data = MonoTextData(args.small_test_data, label=args.label, vocab=vocab)
        test_elbo_iw_ais_equal(vae, small_test_data, args, device)
>>>>>>> 56efd0a3
        vae.eval()
        with torch.no_grad():
            test_data_batch = test_data.create_data_batch(batch_size=args.batch_size,
                                                          device=device,
                                                          batch_first=True)

            test(vae, test_data_batch, "TEST", args)

            test_data_batch = test_data.create_data_batch(batch_size=1,
                                                          device=device,
                                                          batch_first=True)
            calc_iwnll(vae, test_data_batch, args)

        return

    if args.optim == 'sgd':
        enc_optimizer = optim.SGD(vae.encoder.parameters(), lr=1.0, momentum=args.momentum)
        dec_optimizer = optim.SGD(vae.decoder.parameters(), lr=1.0, momentum=args.momentum)
        opt_dict['lr'] = 1.0
    else:
        enc_optimizer = optim.Adam(vae.encoder.parameters(), lr=0.001, betas=(0.5, 0.999))
        dec_optimizer = optim.Adam(vae.decoder.parameters(), lr=0.001, betas=(0.5, 0.999))
        opt_dict['lr'] = 0.001

    iter_ = decay_cnt = 0
    best_loss = 1e4
    best_kl = best_nll = best_ppl = 0
    pre_mi = 0
    burn_flag = True if args.burn else False
    vae.train()
    start = time.time()

    kl_weight = args.kl_start
    anneal_rate = (1.0 - args.kl_start) / (args.warm_up * (len(train_data) / args.batch_size))

    train_data_batch = train_data.create_data_batch(batch_size=args.batch_size,
                                                    device=device,
                                                    batch_first=True)

    val_data_batch = val_data.create_data_batch(batch_size=args.batch_size,
                                                device=device,
                                                batch_first=True)

    test_data_batch = test_data.create_data_batch(batch_size=args.batch_size,
                                                  device=device,
                                                  batch_first=True)
    for epoch in range(args.epochs):
        report_kl_loss = report_rec_loss = 0
        report_num_words = report_num_sents = 0
        for i in np.random.permutation(len(train_data_batch)):
            batch_data = train_data_batch[i]
            batch_size, sent_len = batch_data.size()

            # not predict start symbol
            report_num_words += (sent_len - 1) * batch_size

            report_num_sents += batch_size

            # kl_weight = 1.0
            kl_weight = min(1.0, kl_weight + anneal_rate)

            sub_iter = 1
            batch_data_enc = batch_data
            burn_num_words = 0
            burn_pre_loss = 1e4
            burn_cur_loss = 0
            while burn_flag and sub_iter < 100:

                enc_optimizer.zero_grad()
                dec_optimizer.zero_grad()

                burn_batch_size, burn_sents_len = batch_data_enc.size()
                burn_num_words += (burn_sents_len - 1) * burn_batch_size

                loss, loss_rc, loss_kl, mix_prob = vae.loss(batch_data_enc, kl_weight, nsamples=args.nsamples)
                # print(mix_prob[0])

                burn_cur_loss += loss.sum().item()
                loss = loss.mean(dim=-1)

                loss.backward()
                torch.nn.utils.clip_grad_norm_(vae.parameters(), clip_grad)

                enc_optimizer.step()

                id_ = np.random.random_integers(0, len(train_data_batch) - 1)

                batch_data_enc = train_data_batch[id_]

                if sub_iter % 10 == 0:
                    burn_cur_loss = burn_cur_loss / burn_num_words
                    if burn_pre_loss - burn_cur_loss < 0:
                        break
                    burn_pre_loss = burn_cur_loss
                    burn_cur_loss = burn_num_words = 0

                sub_iter += 1

                # if sub_iter >= 30:
                #     break

            # print(sub_iter)

            enc_optimizer.zero_grad()
            dec_optimizer.zero_grad()


            loss, loss_rc, loss_kl, mix_prob = vae.loss(batch_data, kl_weight, nsamples=args.nsamples)

            loss = loss.mean(dim=-1)

            loss.backward()
            torch.nn.utils.clip_grad_norm_(vae.parameters(), clip_grad)

            loss_rc = loss_rc.sum()
            loss_kl = loss_kl.sum()

            if not burn_flag:
                enc_optimizer.step()

            dec_optimizer.step()

            report_rec_loss += loss_rc.item()
            report_kl_loss += loss_kl.item()

            if iter_ % args.log_niter == 0:
                train_loss = (report_rec_loss  + report_kl_loss) / report_num_sents
                if burn_flag or epoch == 0:
                    vae.eval()
                    mi = calc_mi(vae, val_data_batch)
                    vae.train()

                    print('epoch: %d, iter: %d, avg_loss: %.4f, kl: %.4f, mi: %.4f, recon: %.4f,' \
                           'time elapsed %.2fs' %
                           (epoch, iter_, train_loss, report_kl_loss / report_num_sents, mi,
                           report_rec_loss / report_num_sents, time.time() - start))
                else:
                    print('epoch: %d, iter: %d, avg_loss: %.4f, kl: %.4f, recon: %.4f,' \
                           'time elapsed %.2fs' %
                           (epoch, iter_, train_loss, report_kl_loss / report_num_sents,
                           report_rec_loss / report_num_sents, time.time() - start))

                sys.stdout.flush()

                report_rec_loss = report_kl_loss = 0
                report_num_words = report_num_sents = 0

            iter_ += 1

            if burn_flag and (iter_ % len(train_data_batch) / 2) == 0:
                vae.eval()
                cur_mi = calc_mi(vae, val_data_batch)
                vae.train()
                if cur_mi - pre_mi < 0:
                    burn_flag = False
                    print("STOP BURNING")

                pre_mi = cur_mi

        print('kl weight %.4f' % kl_weight)

        vae.eval()
        with torch.no_grad():
            loss, nll, kl, ppl, mi = test(vae, val_data_batch, "VAL", args)

        if loss < best_loss:
            print('update best loss')
            best_loss = loss
            best_nll = nll
            best_kl = kl
            best_ppl = ppl
            torch.save(vae.state_dict(), args.save_path)

        if loss > opt_dict["best_loss"]:
            opt_dict["not_improved"] += 1
            if opt_dict["not_improved"] >= decay_epoch and epoch >=15:
                opt_dict["best_loss"] = loss
                opt_dict["not_improved"] = 0
                opt_dict["lr"] = opt_dict["lr"] * lr_decay
                vae.load_state_dict(torch.load(args.save_path))
                print('new lr: %f' % opt_dict["lr"])
                decay_cnt += 1
                if args.optim == 'sgd':
                    enc_optimizer = optim.SGD(vae.encoder.parameters(), lr=opt_dict["lr"], momentum=args.momentum)
                    dec_optimizer = optim.SGD(vae.decoder.parameters(), lr=opt_dict["lr"], momentum=args.momentum)
                else:
                    enc_optimizer = optim.Adam(vae.encoder.parameters(), lr=opt_dict["lr"], betas=(0.5, 0.999))
                    dec_optimizer = optim.Adam(vae.decoder.parameters(), lr=opt_dict["lr"], betas=(0.5, 0.999))
        else:
            opt_dict["not_improved"] = 0
            opt_dict["best_loss"] = loss

        if decay_cnt == max_decay:
            break

        if epoch % args.test_nepoch == 0:
            with torch.no_grad():
                loss, nll, kl, ppl, _ = test(vae, test_data_batch, "TEST", args)

        vae.train()

    # compute importance weighted estimate of log p(x)
    vae.load_state_dict(torch.load(args.save_path))

    vae.eval()
    with torch.no_grad():
        loss, nll, kl, ppl, _ = test(vae, test_data_batch, "TEST", args)

    test_data_batch = test_data.create_data_batch(batch_size=1,
                                                  device=device,
                                                  batch_first=True)
    with torch.no_grad():
        calc_iwnll(vae, test_data_batch, args)

if __name__ == '__main__':
    args = init_config()
    main(args)<|MERGE_RESOLUTION|>--- conflicted
+++ resolved
@@ -350,15 +350,6 @@
     if args.eval:
         print('begin evaluation')
         vae.load_state_dict(torch.load(args.load_path))
-<<<<<<< HEAD
-=======
-        sample_sentences(vae, vocab, device, 10)
-        print()
-        visualize_latent(args, vae, device, test_data)
-        return
-        small_test_data = MonoTextData(args.small_test_data, label=args.label, vocab=vocab)
-        test_elbo_iw_ais_equal(vae, small_test_data, args, device)
->>>>>>> 56efd0a3
         vae.eval()
         with torch.no_grad():
             test_data_batch = test_data.create_data_batch(batch_size=args.batch_size,
